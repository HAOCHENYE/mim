--- conflicted
+++ resolved
@@ -27,13 +27,8 @@
     result = runner.invoke(install, ['mmcv-full', '--yes'])
     assert result.exit_code == 0
 
-<<<<<<< HEAD
-    # mim install mmcv-full==1.3.0 --yes
-    result = runner.invoke(install, ['mmcv-full==1.3.0', '--yes'])
-=======
     # mim install mmcv-full==1.3.1 --yes
     result = runner.invoke(install, ['mmcv-full==1.3.1', '--yes'])
->>>>>>> 0ea0d865
     assert result.exit_code == 0
 
     # mim uninstall mmcv-full --yes
